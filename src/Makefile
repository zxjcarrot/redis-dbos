# Redis Makefile
# Copyright (C) 2009 Salvatore Sanfilippo <antirez at gmail dot com>
# This file is released under the BSD license, see the COPYING file

release_hdr := $(shell sh -c './mkreleasehdr.sh')
uname_S := $(shell sh -c 'uname -s 2>/dev/null || echo not')
OPTIMIZATION?=-O2
ifeq ($(uname_S),SunOS)
  CFLAGS?= -std=c99 -pedantic $(OPTIMIZATION) -Wall -W -D__EXTENSIONS__ -D_XPG6
  CCLINK?= -ldl -lnsl -lsocket -lm -lpthread
else
  CFLAGS?= -std=c99 -pedantic $(OPTIMIZATION) -Wall -W $(ARCH) $(PROF)
  CCLINK?= -lm -pthread
endif
CCOPT= $(CFLAGS) $(CCLINK) $(ARCH) $(PROF)
DEBUG?= -g -rdynamic -ggdb 

<<<<<<< HEAD
OBJ = adlist.o ae.o anet.o dict.o redis.o sds.o zmalloc.o lzf_c.o lzf_d.o pqsort.o zipmap.o sha1.o ziplist.o release.o networking.o util.o object.o db.o replication.o rdb.o t_string.o t_list.o t_set.o t_zset.o t_hash.o config.o aof.o vm.o pubsub.o multi.o debug.o sort.o intset.o
=======
INSTALL_TOP= /usr/local
INSTALL_BIN= $(INSTALL_TOP)/bin
INSTALL= cp -p

OBJ = adlist.o ae.o anet.o dict.o redis.o sds.o zmalloc.o lzf_c.o lzf_d.o pqsort.o zipmap.o sha1.o ziplist.o release.o networking.o util.o object.o db.o replication.o rdb.o t_string.o t_list.o t_set.o t_zset.o t_hash.o config.o aof.o vm.o pubsub.o multi.o debug.o sort.o
>>>>>>> cbce5171
BENCHOBJ = ae.o anet.o redis-benchmark.o sds.o adlist.o zmalloc.o
CLIOBJ = anet.o sds.o adlist.o redis-cli.o zmalloc.o linenoise.o
CHECKDUMPOBJ = redis-check-dump.o lzf_c.o lzf_d.o
CHECKAOFOBJ = redis-check-aof.o

PRGNAME = redis-server
BENCHPRGNAME = redis-benchmark
CLIPRGNAME = redis-cli
CHECKDUMPPRGNAME = redis-check-dump
CHECKAOFPRGNAME = redis-check-aof

all: redis-server redis-benchmark redis-cli redis-check-dump redis-check-aof

# Deps (use make dep to generate this)
adlist.o: adlist.c adlist.h zmalloc.h
ae.o: ae.c ae.h zmalloc.h config.h ae_kqueue.c
ae_epoll.o: ae_epoll.c
ae_kqueue.o: ae_kqueue.c
ae_select.o: ae_select.c
anet.o: anet.c fmacros.h anet.h
dict.o: dict.c fmacros.h dict.h zmalloc.h
linenoise.o: linenoise.c fmacros.h
lzf_c.o: lzf_c.c lzfP.h
lzf_d.o: lzf_d.c lzfP.h
pqsort.o: pqsort.c
redis-benchmark.o: redis-benchmark.c fmacros.h ae.h anet.h sds.h adlist.h \
  zmalloc.h
redis-check-aof.o: redis-check-aof.c fmacros.h config.h
redis-check-dump.o: redis-check-dump.c lzf.h
redis-cli.o: redis-cli.c fmacros.h anet.h sds.h adlist.h zmalloc.h \
  linenoise.h
redis.o: redis.c fmacros.h config.h redis.h ae.h sds.h anet.h dict.h \
  adlist.h zmalloc.h lzf.h pqsort.h zipmap.h ziplist.h sha1.h
release.o: release.c release.h
sds.o: sds.c sds.h zmalloc.h
sha1.o: sha1.c sha1.h
ziplist.o: ziplist.c zmalloc.h ziplist.h
zipmap.o: zipmap.c zmalloc.h
intset.o: intset.c zmalloc.h
zmalloc.o: zmalloc.c config.h

redis-server: $(OBJ)
	$(CC) -o $(PRGNAME) $(CCOPT) $(DEBUG) $(OBJ)
	@echo ""
	@echo "Hint: To run 'make test' is a good idea ;)"
	@echo ""

redis-benchmark: $(BENCHOBJ)
	$(CC) -o $(BENCHPRGNAME) $(CCOPT) $(DEBUG) $(BENCHOBJ)

redis-cli: $(CLIOBJ)
	$(CC) -o $(CLIPRGNAME) $(CCOPT) $(DEBUG) $(CLIOBJ)

redis-check-dump: $(CHECKDUMPOBJ)
	$(CC) -o $(CHECKDUMPPRGNAME) $(CCOPT) $(DEBUG) $(CHECKDUMPOBJ)

redis-check-aof: $(CHECKAOFOBJ)
	$(CC) -o $(CHECKAOFPRGNAME) $(CCOPT) $(DEBUG) $(CHECKAOFOBJ)

.c.o:
	$(CC) -c $(CFLAGS) $(DEBUG) $(COMPILE_TIME) $<

clean:
	rm -rf $(PRGNAME) $(BENCHPRGNAME) $(CLIPRGNAME) $(CHECKDUMPPRGNAME) $(CHECKAOFPRGNAME) *.o *.gcda *.gcno *.gcov

dep:
	$(CC) -MM *.c

test:
	(cd ..; tclsh8.5 tests/test_helper.tcl --tags "${TAGS}")

bench:
	./redis-benchmark

log:
	git log '--pretty=format:%ad %s (%cn)' --date=short > ../Changelog

32bit:
	@echo ""
	@echo "WARNING: if it fails under Linux you probably need to install libc6-dev-i386"
	@echo ""
	make ARCH="-m32"

gprof:
	make PROF="-pg"

gcov:
	make PROF="-fprofile-arcs -ftest-coverage"

noopt:
	make OPTIMIZATION=""

32bitgprof:
	make PROF="-pg" ARCH="-arch i386"

install: all
	$(INSTALL) $(PRGNAME) $(INSTALL_BIN)
	$(INSTALL) $(BENCHPRGNAME) $(INSTALL_BIN)
	$(INSTALL) $(CLIPRGNAME) $(INSTALL_BIN)
	$(INSTALL) $(CHECKDUMPPRGNAME) $(INSTALL_BIN)
	$(INSTALL) $(CHECKAOFPRGNAME) $(INSTALL_BIN)<|MERGE_RESOLUTION|>--- conflicted
+++ resolved
@@ -15,15 +15,11 @@
 CCOPT= $(CFLAGS) $(CCLINK) $(ARCH) $(PROF)
 DEBUG?= -g -rdynamic -ggdb 
 
-<<<<<<< HEAD
-OBJ = adlist.o ae.o anet.o dict.o redis.o sds.o zmalloc.o lzf_c.o lzf_d.o pqsort.o zipmap.o sha1.o ziplist.o release.o networking.o util.o object.o db.o replication.o rdb.o t_string.o t_list.o t_set.o t_zset.o t_hash.o config.o aof.o vm.o pubsub.o multi.o debug.o sort.o intset.o
-=======
 INSTALL_TOP= /usr/local
 INSTALL_BIN= $(INSTALL_TOP)/bin
 INSTALL= cp -p
 
-OBJ = adlist.o ae.o anet.o dict.o redis.o sds.o zmalloc.o lzf_c.o lzf_d.o pqsort.o zipmap.o sha1.o ziplist.o release.o networking.o util.o object.o db.o replication.o rdb.o t_string.o t_list.o t_set.o t_zset.o t_hash.o config.o aof.o vm.o pubsub.o multi.o debug.o sort.o
->>>>>>> cbce5171
+OBJ = adlist.o ae.o anet.o dict.o redis.o sds.o zmalloc.o lzf_c.o lzf_d.o pqsort.o zipmap.o sha1.o ziplist.o release.o networking.o util.o object.o db.o replication.o rdb.o t_string.o t_list.o t_set.o t_zset.o t_hash.o config.o aof.o vm.o pubsub.o multi.o debug.o sort.o intset.o
 BENCHOBJ = ae.o anet.o redis-benchmark.o sds.o adlist.o zmalloc.o
 CLIOBJ = anet.o sds.o adlist.o redis-cli.o zmalloc.o linenoise.o
 CHECKDUMPOBJ = redis-check-dump.o lzf_c.o lzf_d.o
